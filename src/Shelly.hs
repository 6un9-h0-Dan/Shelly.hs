{-# LANGUAGE ScopedTypeVariables, DeriveDataTypeable, OverloadedStrings,
             FlexibleInstances, IncoherentInstances,
             TypeFamilies, ExistentialQuantification #-}

-- | A module for shell-like programming in Haskell.
-- Shelly's focus is entirely on ease of use for those coming from shell scripting.
-- However, it also tries to use modern libraries and techniques to keep things efficient.
--
-- The functionality provided by
-- this module is (unlike standard Haskell filesystem functionality)
-- thread-safe: each Sh maintains its own environment and its own working
-- directory.
--
-- Recommended usage includes putting the following at the top of your program,
-- otherwise you will likely need either type annotations or type conversions
--
-- > {-# LANGUAGE OverloadedStrings #-}
-- > {-# LANGUAGE ExtendedDefaultRules #-}
-- > {-# OPTIONS_GHC -fno-warn-type-defaults #-}
-- > import Shelly
-- > import qualified Data.Text as T
-- > default (T.Text)
module Shelly
       (
         -- * Entering Sh.
         Sh, ShIO, shelly, shellyNoDir, shellyFailDir, asyncSh, sub
         , silently, verbosely, escaping, print_stdout, print_stderr, print_commands
         , onCommandHandles
         , tracing, errExit
         , log_stdout_with, log_stderr_with

         -- * Running external commands.
         , run, run_, runFoldLines, cmd, FoldCallback
         , bash, bash_, bashPipeFail
         , (-|-), lastStderr, setStdin, lastExitCode
         , command, command_, command1, command1_
         , sshPairs,sshPairsPar, sshPairs_,sshPairsPar_, sshPairsWithOptions
         , sshCommand, SshMode(..)
         , ShellCmd(..), CmdArg (..)

         -- * Running commands Using handles
         , runHandle, runHandles, transferLinesAndCombine, transferFoldHandleLines
         , StdHandle(..), StdStream(..)

         -- * Handle manipulation
         , HandleInitializer, StdInit(..), initOutputHandles, initAllHandles

         -- * Modifying and querying environment.
         , setenv, get_env, get_env_text, getenv, get_env_def, get_env_all, get_environment, appendToPath, prependToPath

         -- * Environment directory
         , cd, chdir, chdir_p, pwd

         -- * Printing
         , echo, echo_n, echo_err, echo_n_err, inspect, inspect_err
         , tag, trace, show_command

         -- * Querying filesystem.
         , ls, lsT, test_e, test_f, test_d, test_s, test_px, which

         -- * Filename helpers
         , absPath, (</>), (<.>), canonic, canonicalize, relPath, relativeTo, path
         , hasExt

         -- * Manipulating filesystem.
         , mv, rm, rm_f, rm_rf, cp, cp_r, mkdir, mkdir_p, mkdirTree

         -- * reading/writing Files
         , readfile, readBinary, writefile, writeBinary, appendfile, touchfile, withTmpDir

         -- * exiting the program
         , exit, errorExit, quietExit, terror

         -- * Exceptions
         , bracket_sh, catchany, catch_sh, handle_sh, handleany_sh, finally_sh, ShellyHandler(..), catches_sh, catchany_sh
         , ReThrownException(..)
         , RunFailed(..)

         -- * convert between Text and FilePath
         , toTextIgnore, toTextWarn, FP.fromText

         -- * Utility Functions
         , whenM, unlessM, time, sleep

         -- * Re-exported for your convenience
         , liftIO, when, unless, FilePath, (<$>)

         -- * internal functions for writing extensions
         , get, put

         -- * find functions
         , find, findWhen, findFold, findDirFilter, findDirFilterWhen, findFoldDirFilter
         , followSymlink
         ) where

import Shelly.Base
import Shelly.Find
import Control.Monad ( when, unless, void, forM, filterM, liftM2 )
import Control.Monad.Trans ( MonadIO )
import Control.Monad.Reader (ask)
#if defined(__GLASGOW_HASKELL__) && __GLASGOW_HASKELL__ < 706
import Prelude hiding ( readFile, FilePath, catch)
#else
import Prelude hiding ( readFile, FilePath)
#endif
import Data.Char ( isAlphaNum, isSpace )
import Data.Typeable
import Data.IORef
import Data.Sequence (Seq, (|>))
import Data.Foldable (toList)
import Data.Maybe
import System.IO ( hClose, stderr, stdout, openTempFile)
import System.IO.Error (isPermissionError, catchIOError, isEOFError, isIllegalOperation)
import System.Exit
import System.Environment
import Control.Applicative
import Control.Exception
import Control.Concurrent
import Control.Concurrent.Async (async, wait, Async)
import Data.Time.Clock( getCurrentTime, diffUTCTime  )

import qualified Data.Text.IO as TIO
import qualified Data.Text.Encoding as TE
import qualified Data.Text.Encoding.Error as TE
import System.Process( CmdSpec(..), StdStream(CreatePipe, UseHandle), CreateProcess(..), createProcess, waitForProcess, terminateProcess, ProcessHandle, StdStream(..) )

import qualified Data.Text as T
import qualified Data.ByteString as BS
import Data.ByteString (ByteString)

import Data.Monoid (Monoid, mempty, mappend)
#if __GLASGOW_HASKELL__ < 704
infixr 5 <>
(<>) :: Monoid m => m -> m -> m
(<>) = mappend
#else
import Data.Monoid ((<>))
#endif

import Filesystem.Path.CurrentOS hiding (concat, fromText, (</>), (<.>))
import Filesystem hiding (canonicalizePath)
import qualified Filesystem.Path.CurrentOS as FP

import System.Directory ( setPermissions, getPermissions, Permissions(..), getTemporaryDirectory )
import Data.Char (isDigit)

import Data.Tree(Tree(..))
import qualified Data.Set as S
import qualified Data.List as L

searchPathSeparator :: Char
#if defined(mingw32_HOST_OS)
searchPathSeparator = ';'
#else
searchPathSeparator = ':'
#endif

{- GHC won't default to Text with this, even with extensions!
 - see: http://hackage.haskell.org/trac/ghc/ticket/6030
class CmdArgs a where
  toTextArgs :: a -> [Text]

instance CmdArgs Text       where toTextArgs t = [t]
instance CmdArgs FilePath   where toTextArgs t = [toTextIgnore t]
instance CmdArgs [Text]     where toTextArgs = id
instance CmdArgs [FilePath] where toTextArgs = map toTextIgnore

instance CmdArgs (Text, Text) where
  toTextArgs (t1,t2) = [t1, t2]
instance CmdArgs (FilePath, FilePath) where
  toTextArgs (fp1,fp2) = [toTextIgnore fp1, toTextIgnore fp2]
instance CmdArgs (Text, FilePath) where
  toTextArgs (t1, fp1) = [t1, toTextIgnore fp1]
instance CmdArgs (FilePath, Text) where
  toTextArgs (fp1,t1) = [toTextIgnore fp1, t1]

cmd :: (CmdArgs args) => FilePath -> args -> Sh Text
cmd fp args = run fp $ toTextArgs args
-}

-- | Argument converter for the variadic argument version of 'run' called 'cmd'.
-- Useful for a type signature of a function that uses 'cmd'
class CmdArg a where toTextArg :: a -> Text
instance CmdArg Text     where toTextArg = id
instance CmdArg FilePath where toTextArg = toTextIgnore
instance CmdArg String   where toTextArg = T.pack

-- | For the variadic function 'cmd'
--
-- partially applied variadic functions require type signatures
class ShellCmd t where
    cmdAll :: FilePath -> [Text] -> t

instance ShellCmd (Sh Text) where
    cmdAll = run

instance (s ~ Text, Show s) => ShellCmd (Sh s) where
    cmdAll = run

-- note that Sh () actually doesn't work for its case (_<- cmd) when there is no type signature
instance ShellCmd (Sh ()) where
    cmdAll = run_

instance (CmdArg arg, ShellCmd result) => ShellCmd (arg -> result) where
    cmdAll fp acc x = cmdAll fp (acc ++ [toTextArg x])

instance (CmdArg arg, ShellCmd result) => ShellCmd ([arg] -> result) where
    cmdAll fp acc x = cmdAll fp (acc ++ map toTextArg x)



-- | variadic argument version of 'run'.
-- Please see the documenation for 'run'.
--
-- The syntax is more convenient, but more importantly it also allows the use of a FilePath as a command argument.
-- So an argument can be a Text or a FilePath without manual conversions.
-- a FilePath is automatically converted to Text with 'toTextIgnore'.
--
-- Convenient usage of 'cmd' requires the following:
--
-- > {-# LANGUAGE OverloadedStrings #-}
-- > {-# LANGUAGE ExtendedDefaultRules #-}
-- > {-# OPTIONS_GHC -fno-warn-type-defaults #-}
-- > import Shelly
-- > import qualified Data.Text as T
-- > default (T.Text)
--
cmd :: (ShellCmd result) => FilePath -> result
cmd fp = cmdAll fp []

-- | Helper to convert a Text to a FilePath. Used by '(</>)' and '(<.>)'
class ToFilePath a where
  toFilePath :: a -> FilePath

instance ToFilePath FilePath where toFilePath = id
instance ToFilePath Text     where toFilePath = FP.fromText
instance ToFilePath String   where toFilePath = FP.fromText . T.pack


-- | uses System.FilePath.CurrentOS, but can automatically convert a Text
(</>) :: (ToFilePath filepath1, ToFilePath filepath2) => filepath1 -> filepath2 -> FilePath
x </> y = toFilePath x FP.</> toFilePath y

-- | uses System.FilePath.CurrentOS, but can automatically convert a Text
(<.>) :: (ToFilePath filepath) => filepath -> Text -> FilePath
x <.> y = toFilePath x FP.<.> y


toTextWarn :: FilePath -> Sh Text
toTextWarn efile = case toText efile of
    Left f -> encodeError f >> return f
    Right f -> return f
  where
    encodeError f = echo ("non-unicode file name: " <> f)

-- | Transfer from one handle to another
-- For example, send contents of a process output to stdout.
-- does not close the write handle.
--
-- Also, return the complete contents being streamed line by line.
transferLinesAndCombine :: Handle -> (Text -> IO ()) -> IO Text
transferLinesAndCombine readHandle putWrite =
  transferFoldHandleLines mempty (|>) readHandle putWrite >>=
    return . lineSeqToText

lineSeqToText :: Seq Text -> Text
-- extra append puts a newline at the end
lineSeqToText = T.intercalate "\n" . toList . flip (|>) ""

type FoldCallback a = (a -> Text -> a)

-- | Transfer from one handle to another
-- For example, send contents of a process output to stdout.
-- does not close the write handle.
--
-- Also, fold over the contents being streamed line by line
transferFoldHandleLines :: a -> FoldCallback a -> Handle -> (Text -> IO ()) -> IO a
transferFoldHandleLines start foldLine readHandle putWrite = go start
  where
    go acc = do
        mLine <- filterIOErrors $ TIO.hGetLine readHandle
        case mLine of
            Nothing -> return acc
            Just line -> putWrite line >> go (foldLine acc line)

filterIOErrors :: IO a -> IO (Maybe a)
filterIOErrors action = catchIOError
               (fmap Just action)
               (\e -> if isEOFError e || isIllegalOperation e -- handle was closed
                       then return Nothing
                       else ioError e)

foldHandleLines :: a -> FoldCallback a -> Handle -> IO a
foldHandleLines start foldLine readHandle = go start
  where
    go acc = do
      mLine <- filterIOErrors $ TIO.hGetLine readHandle
      case mLine of
        Nothing -> return acc
        Just line -> go $ foldLine acc line

-- | same as 'trace', but use it combinator style
tag :: Sh a -> Text -> Sh a
tag action msg = do
  trace msg
  action

put :: State -> Sh ()
put newState = do
  stateVar <- ask
  liftIO (writeIORef stateVar newState)

runCommandNoEscape :: [StdHandle] -> State -> FilePath -> [Text] -> Sh (Handle, Handle, Handle, ProcessHandle)
runCommandNoEscape handles st exe args = liftIO $ shellyProcess handles st $
    ShellCommand $ T.unpack $ T.intercalate " " (toTextIgnore exe : args)

runCommand :: [StdHandle] -> State -> FilePath -> [Text] -> Sh (Handle, Handle, Handle, ProcessHandle)
runCommand handles st exe args = findExe exe >>= \fullExe ->
  liftIO $ shellyProcess handles st $
    RawCommand (encodeString fullExe) (map T.unpack args)
  where
    findExe :: FilePath -> Sh FilePath
    findExe
#if defined(mingw32_HOST_OS) || (defined(__GLASGOW_HASKELL__) && __GLASGOW_HASKELL__ < 708)
      fp
#else
      _fp
#endif
      = do
        mExe <- whichEith exe
        case mExe of
          Right execFp -> return execFp
          -- windows looks in extra places besides the PATH, so just give
          -- up even if the behavior is not properly specified anymore
          --
          -- non-Windows < 7.8 has a bug for read-only file systems
          -- https://github.com/yesodweb/Shelly.hs/issues/56
          -- it would be better to specifically detect that bug
#if defined(mingw32_HOST_OS) || (defined(__GLASGOW_HASKELL__) && __GLASGOW_HASKELL__ < 708)
          Left _ -> return fp
#else
          Left err -> liftIO $ throwIO $ userError err
#endif




shellyProcess :: [StdHandle] -> State -> CmdSpec -> IO (Handle, Handle, Handle, ProcessHandle)
shellyProcess reusedHandles st cmdSpec =  do
    (createdInH, createdOutH, createdErrorH, pHandle) <- createProcess CreateProcess {
          cmdspec = cmdSpec
        , cwd = Just $ encodeString $ sDirectory st
        , env = Just $ sEnvironment st
        , std_in  = createUnless mInH
        , std_out = createUnless mOutH
        , std_err = createUnless mErrorH
        , close_fds = False
#if MIN_VERSION_process(1,1,0)
        , create_group = False
#endif
#if MIN_VERSION_process(1,2,0)
        , delegate_ctlc = False
#endif
#if MIN_VERSION_process(1,3,0)
        , detach_console = False
        , create_new_console = False
        , new_session = False
#endif
#if MIN_VERSION_process(1,4,0)
        , child_group = Nothing
        , child_user = Nothing
#endif
#if MIN_VERSION_process(1,5,0)
        , use_process_jobs = False
#endif
        }
    return ( just $ createdInH <|> toHandle mInH
           , just $ createdOutH <|> toHandle mOutH
           , just $ createdErrorH <|> toHandle mErrorH
           , pHandle
           )
  where
    just :: Maybe a -> a
    just Nothing  = error "error in shelly creating process"
    just (Just j) = j

    toHandle (Just (UseHandle h)) = Just h
    toHandle (Just CreatePipe)    = error "shelly process creation failure CreatePipe"
    toHandle (Just Inherit)       = error "cannot access an inherited pipe"
    toHandle Nothing              = error "error in shelly creating process"

    createUnless Nothing = CreatePipe
    createUnless (Just stream) = stream

    mInH    = getStream mIn reusedHandles
    mOutH   = getStream mOut reusedHandles
    mErrorH = getStream mError reusedHandles

    getStream :: (StdHandle -> Maybe StdStream) -> [StdHandle] -> Maybe StdStream
    getStream _ [] = Nothing
    getStream mHandle (h:hs) = mHandle h <|> getStream mHandle hs

    mIn, mOut, mError :: (StdHandle -> Maybe StdStream)
    mIn (InHandle h) = Just h
    mIn _ = Nothing
    mOut (OutHandle h) = Just h
    mOut _ = Nothing
    mError (ErrorHandle h) = Just h
    mError _ = Nothing

{-
-- | use for commands requiring usage of sudo. see 'run_sudo'.
--  Use this pattern for priveledge separation
newtype Sudo a = Sudo { sudo :: Sh a }

-- | require that the caller explicitly state 'sudo'
run_sudo :: Text -> [Text] -> Sudo Text
run_sudo cmd args = Sudo $ run "/usr/bin/sudo" (cmd:args)
-}

-- | Same as a normal 'catch' but specialized for the Sh monad.
catch_sh :: (Exception e) => Sh a -> (e -> Sh a) -> Sh a
catch_sh action handler = do
    ref <- ask
    liftIO $ catch (runSh action ref) (\e -> runSh (handler e) ref)

-- | Same as a normal 'handle' but specialized for the Sh monad.
handle_sh :: (Exception e) => (e -> Sh a) -> Sh a -> Sh a
handle_sh handler action = do
    ref <- ask
    liftIO $ handle (\e -> runSh (handler e) ref) (runSh action ref)


-- | Same as a normal 'finally' but specialized for the 'Sh' monad.
finally_sh :: Sh a -> Sh b -> Sh a
finally_sh action handler = do
    ref <- ask
    liftIO $ finally (runSh action ref) (runSh handler ref)

bracket_sh :: Sh a -> (a -> Sh b) -> (a -> Sh c) -> Sh c
bracket_sh acquire release main = do
  ref <- ask
  liftIO $ bracket (runSh acquire ref)
                   (\resource -> runSh (release resource) ref)
                   (\resource -> runSh (main resource) ref)



-- | You need to wrap exception handlers with this when using 'catches_sh'.
data ShellyHandler a = forall e . Exception e => ShellyHandler (e -> Sh a)

-- | Same as a normal 'catches', but specialized for the 'Sh' monad.
catches_sh :: Sh a -> [ShellyHandler a] -> Sh a
catches_sh action handlers = do
    ref <- ask
    let runner a = runSh a ref
    liftIO $ catches (runner action) $ map (toHandler runner) handlers
  where
    toHandler :: (Sh a -> IO a) -> ShellyHandler a -> Handler a
    toHandler runner (ShellyHandler handler) = Handler (\e -> runner (handler e))

-- | Catch any exception in the Sh monad.
catchany_sh :: Sh a -> (SomeException -> Sh a) -> Sh a
catchany_sh = catch_sh

-- | Handle any exception in the Sh monad.
handleany_sh :: (SomeException -> Sh a) -> Sh a -> Sh a
handleany_sh = handle_sh

-- | Change current working directory of Sh. This does *not* change the
-- working directory of the process we are running it. Instead, Sh keeps
-- track of its own working directory and builds absolute paths internally
-- instead of passing down relative paths.
cd :: FilePath -> Sh ()
cd = traceCanonicPath ("cd " <>) >=> cd'
  where
    cd' dir = do
        unlessM (test_d dir) $ errorExit $ "not a directory: " <> tdir
        modify $ \st -> st { sDirectory = dir, sPathExecutables = Nothing }
      where
        tdir = toTextIgnore dir

-- | 'cd', execute a Sh action in the new directory and then pop back to the original directory
chdir :: FilePath -> Sh a -> Sh a
chdir dir action = do
  d <- gets sDirectory
  cd dir
  action `finally_sh` cd d

-- | 'chdir', but first create the directory if it does not exit
chdir_p :: FilePath -> Sh a -> Sh a
chdir_p d action = mkdir_p d >> chdir d action


-- | apply a String IO operations to a Text FilePath
{-
liftStringIO :: (String -> IO String) -> FilePath -> Sh FilePath
liftStringIO f = liftIO . f . unpack >=> return . pack

-- | @asString f = pack . f . unpack@
asString :: (String -> String) -> FilePath -> FilePath
asString f = pack . f . unpack
-}

pack :: String -> FilePath
pack = decodeString

-- | Move a file. The second path could be a directory, in which case the
-- original file is moved into that directory.
-- wraps system-fileio 'FileSystem.rename', which may not work across FS boundaries
mv :: FilePath -> FilePath -> Sh ()
mv from' to' = do
  trace $ "mv " <> toTextIgnore from' <> " " <> toTextIgnore to'
  from <- absPath from'
  to <- absPath to'
  to_dir <- test_d to
  let to_loc = if not to_dir then to else to FP.</> filename from
  liftIO $ rename from to_loc
    `catchany` (\e -> throwIO $
      ReThrownException e (extraMsg to_loc from)
    )
  where
    extraMsg t f = "during copy from: " ++ encodeString f ++ " to: " ++ encodeString t

-- | Get back [Text] instead of [FilePath]
lsT :: FilePath -> Sh [Text]
lsT = ls >=> mapM toTextWarn

-- | Obtain the current (Sh) working directory.
pwd :: Sh FilePath
pwd = gets sDirectory `tag` "pwd"

-- | exit 0 means no errors, all other codes are error conditions
exit :: Int -> Sh a
exit 0 = liftIO exitSuccess `tag` "exit 0"
exit n = liftIO (exitWith (ExitFailure n)) `tag` ("exit " <> T.pack (show n))

-- | echo a message and exit with status 1
errorExit :: Text -> Sh a
errorExit msg = echo msg >> exit 1

-- | for exiting with status > 0 without printing debug information
quietExit :: Int -> Sh a
quietExit 0 = exit 0
quietExit n = throw $ QuietExit n

-- | fail that takes a Text
terror :: Text -> Sh a
terror = fail . T.unpack

-- | Create a new directory (fails if the directory exists).
mkdir :: FilePath -> Sh ()
mkdir = traceAbsPath ("mkdir " <>) >=>
        liftIO . createDirectory False

-- | Create a new directory, including parents (succeeds if the directory
-- already exists).
mkdir_p :: FilePath -> Sh ()
mkdir_p = traceAbsPath ("mkdir -p " <>) >=>
          liftIO . createTree

-- | Create a new directory tree. You can describe a bunch of directories as
-- a tree and this function will create all subdirectories. An example:
--
-- > exec = mkTree $
-- >           "package" # [
-- >                "src" # [
-- >                    "Data" # leaves ["Tree", "List", "Set", "Map"]
-- >                ],
-- >                "test" # leaves ["QuickCheck", "HUnit"],
-- >                "dist/doc/html" # []
-- >            ]
-- >         where (#) = Node
-- >               leaves = map (# [])
--
mkdirTree :: Tree FilePath -> Sh ()
mkdirTree = mk . unrollPath
    where mk :: Tree FilePath -> Sh ()
          mk (Node a ts) = do
            b <- test_d a
            unless b $ mkdir a
            chdir a $ mapM_ mkdirTree ts

          unrollPath :: Tree FilePath -> Tree FilePath
          unrollPath (Node v ts) = unrollRoot v $ map unrollPath ts
              where unrollRoot x = foldr1 phi $ map Node $ splitDirectories x
                    phi a b = a . return . b


isExecutable :: FilePath -> IO Bool
isExecutable f = (executable `fmap` getPermissions (encodeString f)) `catch` (\(_ :: IOError) -> return False)

-- | Get a full path to an executable by looking at the @PATH@ environement
-- variable. Windows normally looks in additional places besides the
-- @PATH@: this does not duplicate that behavior.
which :: FilePath -> Sh (Maybe FilePath)
which fp = either (const Nothing) Just <$> whichEith fp

-- | Get a full path to an executable by looking at the @PATH@ environement
-- variable. Windows normally looks in additional places besides the
-- @PATH@: this does not duplicate that behavior.
whichEith :: FilePath -> Sh (Either String FilePath)
whichEith originalFp = whichFull
#if defined(mingw32_HOST_OS)
    $ case extension originalFp of
        Nothing -> originalFp <.> "exe"
        Just _ -> originalFp
#else
    originalFp
#endif
  where
    whichFull fp = do
      (trace . mappend "which " . toTextIgnore) fp >> whichUntraced
      where
        whichUntraced | absolute fp            = checkFile
                      | dotSlash splitOnDirs   = checkFile
                      | length splitOnDirs > 0 = lookupPath  >>= leftPathError
                      | otherwise              = lookupCache >>= leftPathError

        splitOnDirs = splitDirectories fp
        dotSlash ("./":_) = True
        dotSlash _ = False

        checkFile :: Sh (Either String FilePath)
        checkFile = do
            exists <- liftIO $ isFile fp
            return $ if exists then Right fp else
              Left $ "did not find file: " <> encodeString fp

        leftPathError :: Maybe FilePath -> Sh (Either String FilePath)
        leftPathError Nothing  = Left <$> pathLookupError
        leftPathError (Just x) = return $ Right x

        pathLookupError :: Sh String
        pathLookupError = do
          pATH <- get_env_text "PATH"
          return $
            "shelly did not find " `mappend` encodeString fp `mappend`
            " in the PATH: " `mappend` T.unpack pATH

        lookupPath :: Sh (Maybe FilePath)
        lookupPath = (pathDirs >>=) $ findMapM $ \dir -> do
            let fullFp = dir </> fp
            res <- liftIO $ isExecutable fullFp
            return $ if res then Just fullFp else Nothing

        lookupCache :: Sh (Maybe FilePath)
        lookupCache = do
            pathExecutables <- cachedPathExecutables
            return $ fmap (flip (</>) fp . fst) $
                L.find (S.member fp . snd) pathExecutables


        pathDirs = mapM absPath =<< ((map FP.fromText . filter (not . T.null) . T.split (== searchPathSeparator)) `fmap` get_env_text "PATH")

        cachedPathExecutables :: Sh [(FilePath, S.Set FilePath)]
        cachedPathExecutables = do
          mPathExecutables <- gets sPathExecutables
          case mPathExecutables of
              Just pExecutables -> return pExecutables
              Nothing -> do
                dirs <- pathDirs
                executables <- forM dirs (\dir -> do
                    files <- (liftIO . listDirectory) dir `catch_sh` (\(_ :: IOError) -> return [])
                    exes <- fmap (map snd) $ liftIO $ filterM (isExecutable . fst) $
                      map (\f -> (f, filename f)) files
                    return $ S.fromList exes
                  )
                let cachedExecutables = zip dirs executables
                modify $ \x -> x { sPathExecutables = Just cachedExecutables }
                return $ cachedExecutables


-- | A monadic findMap, taken from MissingM package
findMapM :: Monad m => (a -> m (Maybe b)) -> [a] -> m (Maybe b)
findMapM _ [] = return Nothing
findMapM f (x:xs) = do
    mb <- f x
    if (isJust mb)
      then return mb
      else findMapM f xs

-- | A monadic-conditional version of the 'unless' guard.
unlessM :: Monad m => m Bool -> m () -> m ()
unlessM c a = c >>= \res -> unless res a

-- | Does a path point to an existing filesystem object?
test_e :: FilePath -> Sh Bool
test_e = absPath >=> \f ->
  liftIO $ do
    file <- isFile f
    if file then return True else isDirectory f

-- | Does a path point to an existing file?
test_f :: FilePath -> Sh Bool
test_f = absPath >=> liftIO . isFile

-- | Test that a file is in the PATH and also executable
test_px :: FilePath -> Sh Bool
test_px exe = do
  mFull <- which exe
  case mFull of
    Nothing -> return False
    Just full -> liftIO $ isExecutable full

-- | A swiss army cannon for removing things. Actually this goes farther than a
-- normal rm -rf, as it will circumvent permission problems for the files we
-- own. Use carefully.
-- Uses 'removeTree'
rm_rf :: FilePath -> Sh ()
rm_rf infp = do
  f <- traceAbsPath ("rm -rf " <>) infp
  isDir <- (test_d f)
  if not isDir then whenM (test_f f) $ rm_f f
    else
      (liftIO_ $ removeTree f) `catch_sh` (\(e :: IOError) ->
        when (isPermissionError e) $ do
          find f >>= mapM_ (\file -> liftIO_ $ fixPermissions (encodeString file) `catchany` \_ -> return ())
          liftIO $ removeTree f
        )
  where fixPermissions file =
          do permissions <- liftIO $ getPermissions file
             let deletable = permissions { readable = True, writable = True, executable = True }
             liftIO $ setPermissions file deletable

-- | Remove a file. Does not fail if the file does not exist.
-- Does fail if the file is not a file.
rm_f :: FilePath -> Sh ()
rm_f = traceAbsPath ("rm -f " <>) >=> \f ->
  whenM (test_e f) $ liftIO $ removeFile f

-- | Remove a file.
-- Does fail if the file does not exist (use 'rm_f' instead) or is not a file.
rm :: FilePath -> Sh ()
rm = traceAbsPath ("rm " <>) >=>
  -- TODO: better error message for removeFile (give filename)
  liftIO . removeFile

-- | Set an environment variable. The environment is maintained in Sh
-- internally, and is passed to any external commands to be executed.
setenv :: Text -> Text -> Sh ()
setenv k v = if k == path_env then setPath v else setenvRaw k v

setenvRaw :: Text -> Text -> Sh ()
setenvRaw k v = modify $ \x -> x { sEnvironment = wibble $ sEnvironment x }
  where
    (kStr, vStr) = (T.unpack k, T.unpack v)
    wibble environment = (kStr, vStr) : filter ((/=kStr) . fst) environment

setPath :: Text -> Sh ()
setPath newPath = do
  modify $ \x -> x{ sPathExecutables = Nothing }
  setenvRaw path_env newPath

path_env :: Text
path_env = "PATH"

-- | add the filepath onto the PATH env variable
appendToPath :: FilePath -> Sh ()
appendToPath = traceAbsPath ("appendToPath: " <>) >=> \filepath -> do
  tp <- toTextWarn filepath
  pe <- get_env_text path_env
  setPath $ pe <> T.singleton searchPathSeparator <> tp

-- | prepend the filepath to the PATH env variable
-- similar to `appendToPath` but gives high priority to the filepath instead of low priority.
prependToPath :: FilePath -> Sh ()
prependToPath = traceAbsPath ("prependToPath: " <>) >=> \filepath -> do
  tp <- toTextWarn filepath
  pe <- get_env_text path_env
  setPath $ tp <> T.singleton searchPathSeparator <> pe

get_environment :: Sh [(String, String)]
get_environment = gets sEnvironment
{-# DEPRECATED get_environment "use get_env_all" #-}

-- | get the full environment
get_env_all :: Sh [(String, String)]
get_env_all = gets sEnvironment

-- | Fetch the current value of an environment variable.
-- if non-existant or empty text, will be Nothing
get_env :: Text -> Sh (Maybe Text)
get_env k = do
  mval <- return . fmap T.pack . lookup (T.unpack k) =<< gets sEnvironment
  return $ case mval of
    Nothing  -> Nothing
    Just val -> if (not $ T.null val) then Just val else Nothing

-- | deprecated
getenv :: Text -> Sh Text
getenv k = get_env_def k ""
{-# DEPRECATED getenv "use get_env or get_env_text" #-}

-- | Fetch the current value of an environment variable. Both empty and
-- non-existent variables give empty string as a result.
get_env_text :: Text -> Sh Text
get_env_text = get_env_def ""

-- | Fetch the current value of an environment variable. Both empty and
-- non-existent variables give the default Text value as a result
get_env_def :: Text -> Text -> Sh Text
get_env_def d = get_env >=> return . fromMaybe d
{-# DEPRECATED get_env_def "use fromMaybe DEFAULT get_env" #-}

-- | Apply a single initializer to the two output process handles (stdout and stderr)
initOutputHandles :: HandleInitializer -> StdInit
initOutputHandles f = StdInit (const $ return ()) f f

-- | Apply a single initializer to all three standard process handles (stdin, stdout and stderr)
initAllHandles :: HandleInitializer -> StdInit
initAllHandles f = StdInit f f f

-- | When running an external command, apply the given initializers to
-- the specified handles for that command.
-- This can for example be used to change the encoding of the
-- handles or set them into binary mode.
onCommandHandles :: StdInit -> Sh a -> Sh a
onCommandHandles initHandles a =
    sub $ modify (\x -> x { sInitCommandHandles = initHandles }) >> a

-- | Create a sub-Sh in which external command outputs are not echoed and
-- commands are not printed.
-- See 'sub'.
silently :: Sh a -> Sh a
silently a = sub $ modify (\x -> x
                                { sPrintStdout = False
                                , sPrintStderr = False
                                , sPrintCommands = False
                                }) >> a

-- | Create a sub-Sh in which external command outputs are echoed and
-- Executed commands are printed
-- See 'sub'.
verbosely :: Sh a -> Sh a
verbosely a = sub $ modify (\x -> x
                                 { sPrintStdout = True
                                 , sPrintStderr = True
                                 , sPrintCommands = True
                                 }) >> a

-- | Create a sub-Sh in which stdout is sent to the user-defined
-- logger.  When running with 'silently' the given log will not be
-- called for any output. Likewise the log will also not be called for
-- output from 'run_' and 'bash_' commands.
log_stdout_with :: (Text -> IO ()) -> Sh a -> Sh a
log_stdout_with logger a = sub $ modify (\s -> s { sPutStdout = logger })
                                 >> a

-- | Create a sub-Sh in which stderr is sent to the user-defined
-- logger.  When running with 'silently' the given log will not be
-- called for any output. However, unlike 'log_stdout_with' the log
-- will be called for output from 'run_' and 'bash_' commands.
log_stderr_with :: (Text -> IO ()) -> Sh a -> Sh a
log_stderr_with logger a = sub $ modify (\s -> s { sPutStderr = logger })
                                 >> a

-- | Create a sub-Sh with stdout printing on or off
-- Defaults to True.
print_stdout :: Bool -> Sh a -> Sh a
print_stdout shouldPrint a =
  sub $ modify (\x -> x { sPrintStdout = shouldPrint }) >> a

-- | Create a sub-Sh with stderr printing on or off
-- Defaults to True.
print_stderr :: Bool -> Sh a -> Sh a
print_stderr shouldPrint a =
  sub $ modify (\x -> x { sPrintStderr = shouldPrint }) >> a


-- | Create a sub-Sh with command echoing on or off
-- Defaults to False, set to True by 'verbosely'
print_commands :: Bool -> Sh a -> Sh a
print_commands shouldPrint a = sub $ modify (\st -> st { sPrintCommands = shouldPrint }) >> a

-- | Enter a sub-Sh that inherits the environment
-- The original state will be restored when the sub-Sh completes.
-- Exceptions are propagated normally.
sub :: Sh a -> Sh a
sub a = do
  oldState <- get
  modify $ \st -> st { sTrace = T.empty }
  a `finally_sh` restoreState oldState
  where
    restoreState oldState = do
      newState <- get
      put oldState {
         -- avoid losing the log
         sTrace  = sTrace oldState <> sTrace newState
         -- latest command execution: not make sense to restore these to old settings
       , sCode   = sCode newState
       , sStderr = sStderr newState
         -- it is questionable what the behavior of stdin should be
       , sStdin  = sStdin newState
       }

-- | Create a sub-Sh where commands are not traced
-- Defaults to True.
-- You should only set to False temporarily for very specific reasons
tracing :: Bool -> Sh a -> Sh a
tracing shouldTrace action = sub $ do
  modify $ \st -> st { sTracing = shouldTrace }
  action

-- | Create a sub-Sh with shell character escaping on or off.
-- Defaults to @True@.
--
-- Setting to @False@ allows for shell wildcard such as * to be expanded by the shell along with any other special shell characters.
-- As a side-effect, setting to @False@ causes changes to @PATH@ to be ignored:
-- see the 'run' documentation.
escaping :: Bool -> Sh a -> Sh a
escaping shouldEscape action = sub $ do
  modify $ \st -> st { sCommandEscaping = shouldEscape }
  action

-- | named after bash -e errexit. Defaults to @True@.
-- When @True@, throw an exception on a non-zero exit code.
-- When @False@, ignore a non-zero exit code.
-- Not recommended to set to @False@ unless you are specifically checking the error code with 'lastExitCode'.
errExit :: Bool -> Sh a -> Sh a
errExit shouldExit action = sub $ do
  modify $ \st -> st { sErrExit = shouldExit }
  action

-- | 'find'-command follows symbolic links. Defaults to @False@.
-- When @True@, follow symbolic links.
-- When @False@, never follow symbolic links.
followSymlink :: Bool -> Sh a -> Sh a
followSymlink enableFollowSymlink action = sub $ do
  modify $ \st -> st { sFollowSymlink = enableFollowSymlink }
  action


defReadOnlyState :: ReadOnlyState
defReadOnlyState = ReadOnlyState { rosFailToDir = False }

-- | Deprecated now, just use 'shelly', whose default has been changed.
-- Using this entry point does not create a @.shelly@ directory in the case
-- of failure. Instead it logs directly into the standard error stream (@stderr@).
shellyNoDir :: MonadIO m => Sh a -> m a
shellyNoDir = shelly' ReadOnlyState { rosFailToDir = False }
{-# DEPRECATED shellyNoDir "Just use shelly. The default settings have changed" #-}

-- | Using this entry point creates a @.shelly@ directory in the case
-- of failure where errors are recorded.
shellyFailDir :: MonadIO m => Sh a -> m a
shellyFailDir = shelly' ReadOnlyState { rosFailToDir = True }

-- | Enter a Sh from (Monad)IO. The environment and working directories are
-- inherited from the current process-wide values. Any subsequent changes in
-- processwide working directory or environment are not reflected in the
-- running Sh.
shelly :: MonadIO m => Sh a -> m a
shelly = shelly' defReadOnlyState

shelly' :: MonadIO m => ReadOnlyState -> Sh a -> m a
shelly' ros action = do
  environment <- liftIO getEnvironment
  dir <- liftIO getWorkingDirectory
  let def  = State { sCode = 0
                   , sStdin = Nothing
                   , sStderr = T.empty
                   , sPutStdout = TIO.hPutStrLn stdout
                   , sPutStderr = TIO.hPutStrLn stderr
                   , sPrintStdout = True
                   , sPrintStderr = True
                   , sPrintCommands = False
                   , sInitCommandHandles = initAllHandles (const $ return ())
                   , sCommandEscaping = True
                   , sEnvironment = environment
                   , sTracing = True
                   , sTrace = T.empty
                   , sDirectory = dir
                   , sPathExecutables = Nothing
                   , sErrExit = True
                   , sReadOnly = ros
                   , sFollowSymlink = False
                   }
  stref <- liftIO $ newIORef def
  let caught =
        action `catches_sh` [
              ShellyHandler (\ex ->
                case ex of
                  ExitSuccess   -> liftIO $ throwIO ex
                  ExitFailure _ -> throwExplainedException ex
              )
            , ShellyHandler (\ex -> case ex of
                                     QuietExit n -> liftIO $ throwIO $ ExitFailure n)
            , ShellyHandler (\(ex::SomeException) -> throwExplainedException ex)
          ]
  liftIO $ runSh caught stref
  where
    throwExplainedException :: Exception exception => exception -> Sh a
    throwExplainedException ex = get >>= errorMsg >>= liftIO . throwIO . ReThrownException ex

    errorMsg st =
      if not (rosFailToDir $ sReadOnly st) then ranCommands else do
          d <- pwd
          sf <- shellyFile
          let logFile = d</>shelly_dir</>sf
          (writefile logFile trc >> return ("log of commands saved to: " <> encodeString logFile))
            `catchany_sh` (\_ -> ranCommands)

      where
        trc = sTrace st
        ranCommands = return . mappend "Ran commands: \n" . T.unpack $ trc

    shelly_dir = ".shelly"
    shellyFile = chdir_p shelly_dir $ do
      fs <- ls "."
      return $ pack $ show (nextNum fs) <> ".txt"

    nextNum :: [FilePath] -> Int
    nextNum [] = 1
    nextNum fs = (+ 1) . maximum . map (readDef 1 . filter isDigit . encodeString . filename) $ fs

-- from safe package
readDef :: Read a => a -> String -> a
readDef def = fromMaybe def . readMay
  where
    readMay :: Read a => String -> Maybe a
    readMay s = case [x | (x,t) <- reads s, ("","") <- lex t] of
                  [x] -> Just x
                  _ -> Nothing

data RunFailed = RunFailed FilePath [Text] Int Text deriving (Typeable)

instance Show RunFailed where
  show (RunFailed exe args code errs) =
    let codeMsg = case code of
          127 -> ". exit code 127 usually means the command does not exist (in the PATH)"
          _ -> ""
    in "error running: " ++ T.unpack (show_command exe args) ++
         "\nexit status: " ++ show code ++ codeMsg ++ "\nstderr: " ++ T.unpack errs

instance Exception RunFailed

show_command :: FilePath -> [Text] -> Text
show_command exe args =
    T.intercalate " " $ map quote (toTextIgnore exe : args)
  where
    quote t | T.any (== '\'') t = t
    quote t | T.any isSpace t = surround '\'' t
    quote t | otherwise = t

surround :: Char -> Text -> Text
surround c t = T.cons c $ T.snoc t c

data SshMode = ParSsh | SeqSsh

-- | same as 'sshPairs', but returns ()
sshPairs_ :: Text -> [(FilePath, [Text])] -> Sh ()
sshPairs_ _ [] = return ()
sshPairs_ server cmds = sshPairs' run_ server cmds

-- | same as 'sshPairsP', but returns ()

sshPairsPar_ :: Text -> [(FilePath, [Text])] -> Sh ()
sshPairsPar_ _ [] = return ()
sshPairsPar_ server cmds = sshPairsPar' run_ server cmds

-- | run commands over SSH.
-- An ssh executable is expected in your path.
-- Commands are in the same form as 'run', but given as pairs
--
-- > sshPairs "server-name" [("cd", "dir"), ("rm",["-r","dir2"])]
--
-- This interface is crude, but it works for now.
--
-- Please note this sets 'escaping' to False: the commands will not be shell escaped.
-- Internally the list of commands are combined with the string @&&@ before given to ssh.
sshPairs :: Text -> [(FilePath, [Text])] -> Sh Text
sshPairs _ [] = return ""
sshPairs server cmds = sshPairsWithOptions' run server [] cmds SeqSsh

-- | Same as sshPairs, but combines commands with the string @&@, so they will be started in parallell.
sshPairsPar :: Text -> [(FilePath, [Text])] -> Sh Text
sshPairsPar _ [] = return ""
sshPairsPar server cmds = sshPairsWithOptions' run server [] cmds ParSsh

sshPairsPar' :: (FilePath -> [Text] -> Sh a) -> Text -> [(FilePath, [Text])] -> Sh a
sshPairsPar' run' server actions = sshPairsWithOptions' run' server [] actions ParSsh

sshPairs' :: (FilePath -> [Text] -> Sh a) -> Text -> [(FilePath, [Text])] -> Sh a
sshPairs' run' server actions = sshPairsWithOptions' run' server [] actions SeqSsh

-- | Like 'sshPairs', but allows for arguments to the call to ssh.
sshPairsWithOptions :: Text                  -- ^ Server name.
                    -> [Text]                -- ^ Arguments to ssh (e.g. ["-p","22"]).
                    -> [(FilePath, [Text])]  -- ^ Pairs of commands to run on the remote.
                    -> Sh Text               -- ^ Returns the standard output.
sshPairsWithOptions _ _ [] = return ""
sshPairsWithOptions server sshargs cmds = sshPairsWithOptions' run server sshargs cmds SeqSsh

sshPairsWithOptions' :: (FilePath -> [Text] -> Sh a) -> Text -> [Text] -> [(FilePath, [Text])] -> SshMode  -> Sh a
sshPairsWithOptions' run' server sshargs actions mode = escaping False $ do
    run' "ssh" ([server] ++ sshargs ++ [sshCommand actions mode])

sshCommand :: [(FilePath, [Text])] -> SshMode -> Text
sshCommand actions mode =
    surround '\'' (foldl1 joiner (map toSSH actions))
  where
<<<<<<< HEAD
    toSSH (exe,args) = show_command exe args
    joiner memo next = case mode of
        SeqSsh -> memo <> " && " <> next
        ParSsh -> memo <> " & " <> next
=======
    toSSH (exe,args) = T.replace "'" "'\"'\"'" $ show_command exe args

>>>>>>> 34afba48

data QuietExit = QuietExit Int deriving (Show, Typeable)
instance Exception QuietExit

-- | Shelly's wrapper around exceptions thrown in its monad
data ReThrownException e = ReThrownException e String deriving (Typeable)
instance Exception e => Exception (ReThrownException e)
instance Exception e => Show (ReThrownException e) where
  show (ReThrownException ex msg) = "\n" ++
    msg ++ "\n" ++ "Exception: " ++ show ex

-- | Execute an external command.
-- Takes the command name and arguments.
--
-- You may prefer using 'cmd' instead, which is a variadic argument version
-- of this function.
--
-- 'stdout' and 'stderr' are collected. The 'stdout' is returned as
-- a result of 'run', and complete stderr output is available after the fact using
-- 'lastStderr'
--
-- All of the stdout output will be loaded into memory.
-- You can avoid this if you don't need stdout by using 'run_',
-- If you want to avoid the memory and need to process the output then use 'runFoldLines' or 'runHandle' or 'runHandles'.
--
-- By default shell characters are escaped and
-- the command name is a name of a program that can be found via @PATH@.
-- Shelly will look through the @PATH@ itself to find the command.
--
-- When 'escaping' is set to @False@, shell characters are allowed.
-- Since there is no longer a guarantee that a single program name is
-- given, Shelly cannot look in the @PATH@ for it.
-- a @PATH@ modified by setenv is not taken into account when finding the exe name.
-- Instead the original Haskell program @PATH@ is used.
-- On a Posix system the @env@ command can be used to make the 'setenv' PATH used when 'escaping' is set to False. @env echo hello@ instead of @echo hello@
--
run :: FilePath -> [Text] -> Sh Text
run fp args = return . lineSeqToText =<< runFoldLines mempty (|>) fp args

-- | Like `run`, but it invokes the user-requested program with _bash_.
bash :: FilePath -> [Text] -> Sh Text
bash fp args = escaping False $ run "bash" $ bashArgs fp args

bash_ :: FilePath -> [Text] -> Sh ()
bash_ fp args = escaping False $ run_ "bash" $ bashArgs fp args

bashArgs :: FilePath -> [Text] -> [Text]
bashArgs fp args = ["-c", "'" <> sanitise (toTextIgnore fp : args) <> "'"]
  where
    sanitise = T.replace "'" "\'" . T.intercalate " "

-- | Use this with `bash` to set _pipefail_
--
-- > bashPipeFail $ bash "echo foo | echo"
bashPipeFail :: (FilePath -> [Text] -> Sh a) -> FilePath -> [Text] -> Sh a
bashPipeFail runner fp args = runner "set -o pipefail;" (toTextIgnore fp : args)

-- | bind some arguments to run for re-use. Example:
--
-- > monit = command "monit" ["-c", "monitrc"]
-- > monit ["stop", "program"]
command :: FilePath -> [Text] -> [Text] -> Sh Text
command com args more_args = run com (args ++ more_args)

-- | bind some arguments to 'run_' for re-use. Example:
--
-- > monit_ = command_ "monit" ["-c", "monitrc"]
-- > monit_ ["stop", "program"]
command_ :: FilePath -> [Text] -> [Text] -> Sh ()
command_ com args more_args = run_ com (args ++ more_args)

-- | bind some arguments to run for re-use, and require 1 argument. Example:
--
-- > git = command1 "git" []; git "pull" ["origin", "master"]
command1 :: FilePath -> [Text] -> Text -> [Text] -> Sh Text
command1 com args one_arg more_args = run com (args ++ [one_arg] ++ more_args)

-- | bind some arguments to run for re-use, and require 1 argument. Example:
--
-- > git_ = command1_ "git" []; git "pull" ["origin", "master"]
command1_ :: FilePath -> [Text] -> Text -> [Text] -> Sh ()
command1_ com args one_arg more_args = run_ com (args ++ [one_arg] ++ more_args)

-- | the same as 'run', but return @()@ instead of the stdout content
-- stdout will be read and discarded line-by-line
run_ :: FilePath -> [Text] -> Sh ()
run_ exe args = do
    state <- get
    if sPrintStdout state
      then runWithColor_
      else runFoldLines () (\_ _ -> ()) exe args
  where
    -- same a runFoldLines except Inherit Stdout
    -- That allows color to show up
    runWithColor_ =
        runHandles exe args [OutHandle Inherit] $ \inH _ errH -> do
          state <- get
          errs <- liftIO $ do
            hClose inH -- setStdin was taken care of before the process even ran
            errVar <- (putHandleIntoMVar mempty (|>) errH (sPutStderr state) (sPrintStderr state))
            lineSeqToText `fmap` wait errVar
          modify $ \state' -> state' { sStderr = errs }
          return ()

liftIO_ :: IO a -> Sh ()
liftIO_ = void . liftIO

-- | Similar to 'run' but gives the raw stdout handle in a callback.
-- If you want even more control, use 'runHandles'.
runHandle :: FilePath -- ^ command
          -> [Text] -- ^ arguments
          -> (Handle -> Sh a) -- ^ stdout handle
          -> Sh a
runHandle exe args withHandle = runHandles exe args [] $ \_ outH errH -> do
    state <- get
    errVar <- liftIO $
      (putHandleIntoMVar mempty (|>) errH (sPutStderr state) (sPrintStderr state))
    res <- withHandle outH
    errs <- liftIO $ lineSeqToText `fmap` wait errVar
    modify $ \state' -> state' { sStderr = errs }
    return res

-- | Similar to 'run' but gives direct access to all input and output handles.
--
-- Be careful when using the optional input handles.
-- If you specify Inherit for a handle then attempting to access the handle in your
-- callback is an error
runHandles :: FilePath -- ^ command
           -> [Text] -- ^ arguments
           -> [StdHandle] -- ^ optionally connect process i/o handles to existing handles
           -> (Handle -> Handle -> Handle -> Sh a) -- ^ stdin, stdout and stderr
           -> Sh a
runHandles exe args reusedHandles withHandles = do
    -- clear stdin before beginning command execution
    origstate <- get
    let mStdin = sStdin origstate
    put $ origstate { sStdin = Nothing, sCode = 0, sStderr = T.empty }
    state <- get

    let cmdString = show_command exe args
    when (sPrintCommands state) $ echo cmdString
    trace cmdString

    let doRun = if sCommandEscaping state then runCommand else runCommandNoEscape

    bracket_sh
      (doRun reusedHandles state exe args)
      (\(_,_,_,procH) -> (liftIO $ terminateProcess procH))
      (\(inH,outH,errH,procH) -> do

        liftIO $ do
          inInit (sInitCommandHandles state) inH
          outInit (sInitCommandHandles state) outH
          errInit (sInitCommandHandles state) errH

        liftIO $ case mStdin of
          Just input -> TIO.hPutStr inH input
          Nothing -> return ()

        result <- withHandles inH outH errH

        (ex, code) <- liftIO $ do
          ex' <- waitForProcess procH

          -- TODO: specifically catch our own error for Inherit pipes
          hClose outH `catchany` (const $ return ())
          hClose errH `catchany` (const $ return ())
          hClose inH `catchany` (const $ return ())

          return $ case ex' of
            ExitSuccess -> (ex', 0)
            ExitFailure n -> (ex', n)

        modify $ \state' -> state' { sCode = code }

        case (sErrExit state, ex) of
          (True,  ExitFailure n) -> do
              newState <- get
              liftIO $ throwIO $ RunFailed exe args n (sStderr newState)
          _                      -> return result
      )


-- | used by 'run'. fold over stdout line-by-line as it is read to avoid keeping it in memory
-- stderr is still being placed in memory under the assumption it is always relatively small
runFoldLines :: a -> FoldCallback a -> FilePath -> [Text] -> Sh a
runFoldLines start cb exe args =
  runHandles exe args [] $ \inH outH errH -> do
    state <- get
    (errVar, outVar) <- liftIO $ do
      hClose inH -- setStdin was taken care of before the process even ran
      liftM2 (,)
          (putHandleIntoMVar mempty (|>) errH (sPutStderr state) (sPrintStderr state))
          (putHandleIntoMVar start cb outH (sPutStdout state) (sPrintStdout state))
    errs <- liftIO $ lineSeqToText `fmap` wait errVar
    modify $ \state' -> state' { sStderr = errs }
    liftIO $ wait outVar


putHandleIntoMVar :: a -> FoldCallback a
                  -> Handle -- ^ out handle
                  -> (Text -> IO ()) -- ^ in handle
                  -> Bool  -- ^ should it be printed while transfered?
                  -> IO (Async a)
putHandleIntoMVar start cb outH putWrite shouldPrint = liftIO $ async $ do
  if shouldPrint
    then transferFoldHandleLines start cb outH putWrite
    else foldHandleLines start cb outH


-- | The output of last external command. See 'run'.
lastStderr :: Sh Text
lastStderr = gets sStderr

-- | The exit code from the last command.
-- Unless you set 'errExit' to False you won't get a chance to use this: a non-zero exit code will throw an exception.
lastExitCode :: Sh Int
lastExitCode = gets sCode

-- | set the stdin to be used and cleared by the next 'run'.
setStdin :: Text -> Sh ()
setStdin input = modify $ \st -> st { sStdin = Just input }

-- | Pipe operator. set the stdout the first command as the stdin of the second.
-- This does not create a shell-level pipe, but hopefully it will in the future.
-- To create a shell level pipe you can set @escaping False@ and use a pipe @|@ character in a command.
(-|-) :: Sh Text -> Sh b -> Sh b
one -|- two = do
  res <- print_stdout False one
  setStdin res
  two

-- | Copy a file, or a directory recursively.
-- uses 'cp'
cp_r :: FilePath -> FilePath -> Sh ()
cp_r from' to' = do
    from <- absPath from'
    fromIsDir <- (test_d from)
    if not fromIsDir then cp from' to' else do
       trace $ "cp -r " <> toTextIgnore from <> " " <> toTextIgnore to'
       to <- absPath to'
       toIsDir <- test_d to

       when (from == to) $ liftIO $ throwIO $ userError $ show $ "cp_r: " <>
         toTextIgnore from <> " and " <> toTextIgnore to <> " are identical"

       finalTo <- if not toIsDir then mkdir to >> return to else do
                   let d = to </> dirname (addTrailingSlash from)
                   mkdir_p d >> return d

       ls from >>= mapM_ (\item -> cp_r (from FP.</> filename item) (finalTo FP.</> filename item))

-- | Copy a file. The second path could be a directory, in which case the
-- original file name is used, in that directory.
cp :: FilePath -> FilePath -> Sh ()
cp from' to' = do
  from <- absPath from'
  to <- absPath to'
  trace $ "cp " <> toTextIgnore from <> " " <> toTextIgnore to
  to_dir <- test_d to
  let to_loc = if to_dir then to FP.</> filename from else to
  liftIO $ copyFile from to_loc `catchany` (\e -> throwIO $
      ReThrownException e (extraMsg to_loc from)
    )
  where
    extraMsg t f = "during copy from: " ++ encodeString f ++ " to: " ++ encodeString t



-- | Create a temporary directory and pass it as a parameter to a Sh
-- computation. The directory is nuked afterwards.
withTmpDir :: (FilePath -> Sh a) -> Sh a
withTmpDir act = do
  trace "withTmpDir"
  dir <- liftIO getTemporaryDirectory
  tid <- liftIO myThreadId
  (pS, fhandle) <- liftIO $ openTempFile dir ("tmp" ++ filter isAlphaNum (show tid))
  let p = pack pS
  liftIO $ hClose fhandle -- required on windows
  rm_f p
  mkdir p
  act p `finally_sh` rm_rf p

-- | Write a Text to a file.
writefile :: FilePath -> Text -> Sh ()
writefile f' bits = do
  f <- traceAbsPath ("writefile " <>) f'
  liftIO (TIO.writeFile (encodeString f) bits)

writeBinary :: FilePath -> ByteString -> Sh ()
writeBinary f' bytes = do
  f <- traceAbsPath ("writeBinary " <>) f'
  liftIO (BS.writeFile (encodeString f) bytes)

-- | Update a file, creating (a blank file) if it does not exist.
touchfile :: FilePath -> Sh ()
touchfile = traceAbsPath ("touch " <>) >=> flip appendfile ""

-- | Append a Text to a file.
appendfile :: FilePath -> Text -> Sh ()
appendfile f' bits = do
  f <- traceAbsPath ("appendfile " <>) f'
  liftIO (TIO.appendFile (encodeString f) bits)

readfile :: FilePath -> Sh Text
readfile = traceAbsPath ("readfile " <>) >=> \fp ->
  readBinary fp >>=
    return . TE.decodeUtf8With TE.lenientDecode

-- | wraps ByteSting readFile
readBinary :: FilePath -> Sh ByteString
readBinary = traceAbsPath ("readBinary " <>)
         >=> liftIO . BS.readFile . encodeString

-- | flipped hasExtension for Text
hasExt :: Text -> FilePath -> Bool
hasExt = flip hasExtension

-- | Run a Sh computation and collect timing information.
--   The value returned is the amount of _real_ time spent running the computation
--   in seconds, as measured by the system clock.
--   The precision is determined by the resolution of `getCurrentTime`.
time :: Sh a -> Sh (Double, a)
time what = sub $ do
  trace "time"
  t <- liftIO getCurrentTime
  res <- what
  t' <- liftIO getCurrentTime
  return (realToFrac $ diffUTCTime t' t, res)

-- | threadDelay wrapper that uses seconds
sleep :: Int -> Sh ()
sleep = liftIO . threadDelay . (1000 * 1000 *)

-- | spawn an asynchronous action with a copy of the current state
asyncSh :: Sh a -> Sh (Async a)
asyncSh proc = do
  state <- get
  liftIO $ async $ shelly (put state >> proc)

-- helper because absPath can throw exceptions
-- This helps give clear tracing messages
tracePath :: (FilePath -> Sh FilePath) -- ^ filepath conversion
          -> (Text -> Text) -- ^ tracing statement
          -> FilePath
          -> Sh FilePath -- ^ converted filepath
tracePath convert tracer infp =
  (convert infp >>= \fp -> traceIt fp >> return fp)
  `catchany_sh` (\e -> traceIt infp >> liftIO (throwIO e))
    where traceIt = trace . tracer . toTextIgnore

traceAbsPath :: (Text -> Text) -> FilePath -> Sh FilePath
traceAbsPath = tracePath absPath

traceCanonicPath :: (Text -> Text) -> FilePath -> Sh FilePath
traceCanonicPath = tracePath canonic<|MERGE_RESOLUTION|>--- conflicted
+++ resolved
@@ -1100,15 +1100,10 @@
 sshCommand actions mode =
     surround '\'' (foldl1 joiner (map toSSH actions))
   where
-<<<<<<< HEAD
-    toSSH (exe,args) = show_command exe args
+    toSSH (exe,args) = T.replace "'" "'\"'\"'" (show_command exe args)
     joiner memo next = case mode of
         SeqSsh -> memo <> " && " <> next
         ParSsh -> memo <> " & " <> next
-=======
-    toSSH (exe,args) = T.replace "'" "'\"'\"'" $ show_command exe args
-
->>>>>>> 34afba48
 
 data QuietExit = QuietExit Int deriving (Show, Typeable)
 instance Exception QuietExit
