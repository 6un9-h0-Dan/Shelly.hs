{-# LANGUAGE OverloadedStrings #-}
{-# LANGUAGE GeneralizedNewtypeDeriving #-}
-- | prevent circular dependencies
-- needed by multiple exposed modules
module Shelly.Base
  (
    ShIO, Sh, unSh, runSh, State(..), FilePath, Text,
    relPath, path, absPath, canonic, canonicalize,
    test_d, test_s,
    unpack, gets, get, modify, trace,
    ls,
    toTextIgnore,
    echo, echo_n, echo_err, echo_n_err, inspect, inspect_err,
    catchany,
    liftIO, (>=>),
    eitherRelativeTo, relativeTo, maybeRelativeTo
  ) where

import Prelude hiding ( FilePath, catch )
import Data.Text.Lazy (Text)
import System.Process( ProcessHandle )
import System.IO ( Handle, hFlush, stderr, stdout )

import Control.Applicative(Applicative)
import Control.Monad ( (>=>) ) 
import Filesystem (isDirectory, listDirectory)
import System.PosixCompat.Files( getSymbolicLinkStatus, isSymbolicLink )
import Filesystem.Path.CurrentOS (FilePath, encodeString, relative)
import qualified Filesystem.Path.CurrentOS as FP
import qualified Filesystem as FS
import Control.Applicative ((<$>))
import Data.IORef (readIORef, modifyIORef, IORef)
import Data.Monoid (mappend)
import qualified Data.Text.Lazy as LT
import qualified Data.Text.Lazy.Builder as B
import qualified Data.Text.Lazy.IO as TIO
import Control.Exception (SomeException, catch)
import Data.Maybe (fromMaybe)
import Control.Monad.Trans ( MonadIO, liftIO )
import Control.Monad.Reader (MonadReader, runReaderT, ask, ReaderT)

<<<<<<< HEAD
newtype ShIO a = ShIO {
      unShIO :: ReaderT (IORef State) IO a
  } deriving (Applicative, Monad, MonadIO, MonadReader (IORef State), Functor)
=======
-- | ShIO is Deprecated in favor of 'Sh', which is easier to type.
type ShIO a = Sh a
{- don't need to turn on deprecation. It will cause a lot of warnings while compiling existing code.
 - # DEPRECATED ShIO, "Use Sh instead of ShIO" # -}

newtype Sh a = Sh {
      unSh :: ReaderT (IORef State) IO a
  } deriving (Monad, MonadIO, MonadReader (IORef State), Functor)
>>>>>>> af4c0f3a

runSh :: Sh a -> IORef State -> IO a
runSh = runReaderT . unSh

data State = State   { sCode :: Int
                     , sStdin :: Maybe Text -- ^ stdin for the command to be run
                     , sStderr :: Text
                     , sDirectory :: FilePath
                     , sPrintStdout :: Bool   -- ^ print stdout of command that is executed
                     , sPrintCommands :: Bool -- ^ print command that is executed
                     , sRun :: FilePath -> [Text] -> Sh (Handle, Handle, Handle, ProcessHandle)
                     , sEnvironment :: [(String, String)]
                     , sTrace :: B.Builder
                     }

-- | Makes a relative path relative to the current Sh working directory.
-- An absolute path is returned as is.
-- To create an absolute path, use 'absPath'
relPath :: FilePath -> Sh FilePath
relPath fp = do
  wd  <- gets sDirectory
  rel <- eitherRelativeTo wd fp
  return $ case rel of
    Right p -> p
    Left  p -> p

eitherRelativeTo :: FilePath -- ^ anchor path, the prefix
                 -> FilePath -- ^ make this relative to anchor path
                 -> Sh (Either FilePath FilePath) -- ^ Left is canonic of second path
eitherRelativeTo relativeFP fp = do
  let fullFp = relativeFP FP.</> fp
  let relDir = addTrailingSlash relativeFP
  stripIt relativeFP fp $
    stripIt relativeFP fullFp $
      stripIt relDir fp $
        stripIt relDir fullFp $ do
          relCan <- canonic relDir
          fpCan  <- canonic fullFp
          stripIt relCan fpCan $ return $ Left fpCan
  where
    stripIt rel toStrip nada =
      case FP.stripPrefix rel toStrip of
        Just stripped ->
          if stripped == toStrip then nada
            else return $ Right stripped
        Nothing -> nada

-- | make the second path relative to the first
-- Uses 'Filesystem.stripPrefix', but will canonicalize the paths if necessary
relativeTo :: FilePath -- ^ anchor path, the prefix
           -> FilePath -- ^ make this relative to anchor path
           -> Sh FilePath
relativeTo relativeFP fp =
  fmap (fromMaybe fp) $ maybeRelativeTo relativeFP fp

maybeRelativeTo :: FilePath -- ^ anchor path, the prefix
                 -> FilePath -- ^ make this relative to anchor path
                 -> Sh (Maybe FilePath)
maybeRelativeTo relativeFP fp = do
  epath <- eitherRelativeTo relativeFP fp
  return $ case epath of
             Right p -> Just p
             Left _ -> Nothing


addTrailingSlash :: FilePath -> FilePath
addTrailingSlash p =
  if FP.null (FP.filename p) then p else
    p FP.</> FP.empty

-- | makes an absolute path.
-- Like 'canonicalize', but on an exception returns 'path'
canonic :: FilePath -> Sh FilePath
canonic fp = do
  p <- absPath fp
  liftIO $ canonicalizePath p `catchany` \_ -> return p

-- | Obtain a (reasonably) canonic file path to a filesystem object. Based on
-- "canonicalizePath" in system-fileio.
canonicalize :: FilePath -> Sh FilePath
canonicalize = absPath >=> liftIO . canonicalizePath

-- | bugfix older version of canonicalizePath (system-fileio <= 0.3.7) loses trailing slash
canonicalizePath :: FilePath -> IO FilePath
canonicalizePath p = let was_dir = FP.null (FP.filename p) in
   if not was_dir then FS.canonicalizePath p
     else addTrailingSlash `fmap` FS.canonicalizePath p

-- | Make a relative path absolute by combining with the working directory.
-- An absolute path is returned as is.
-- To create a relative path, use 'path'.
absPath :: FilePath -> Sh FilePath
absPath p | relative p = (FP.</> p) <$> gets sDirectory
          | otherwise = return p

path :: FilePath -> Sh FilePath
path = absPath
{-# DEPRECATED path "use absPath, canonic, or relPath instead" #-}

-- | Does a path point to an existing directory?
test_d :: FilePath -> Sh Bool
test_d = absPath >=> liftIO . isDirectory

-- | Does a path point to a symlink?
test_s :: FilePath -> Sh Bool
test_s = absPath >=> liftIO . \f -> do
  stat <- getSymbolicLinkStatus (unpack f)
  return $ isSymbolicLink stat

unpack :: FilePath -> String
unpack = encodeString

gets :: (State -> a) -> Sh a
gets f = f <$> get

get :: Sh State
get = do
  stateVar <- ask 
  liftIO (readIORef stateVar)

modify :: (State -> State) -> Sh ()
modify f = do
  state <- ask 
  liftIO (modifyIORef state f)

-- | internally log what occured.
-- Log will be re-played on failure.
trace :: Text -> Sh ()
trace msg = modify $ \st -> st { sTrace = sTrace st `mappend` B.fromLazyText msg `mappend` "\n" }

-- | List directory contents. Does *not* include \".\" and \"..\", but it does
-- include (other) hidden files.
ls :: FilePath -> Sh [FilePath]
-- it is important to use path and not absPath so that the listing can remain relative
ls f = absPath f >>= \fp -> do
  trace $ "ls " `mappend` toTextIgnore fp
  filt <- if not (relative f) then return (return)
             else do
               wd <- gets sDirectory
               return (relativeTo wd)
  contents <- liftIO $ listDirectory fp
  mapM filt contents

-- | silently uses the Right or Left value of "Filesystem.Path.CurrentOS.toText"
toTextIgnore :: FilePath -> Text
toTextIgnore fp = LT.fromStrict $ case FP.toText fp of
                                    Left  f -> f
                                    Right f -> f

-- | a print lifted into 'Sh'
inspect :: (Show s) => s -> Sh ()
inspect x = do
  (trace . LT.pack . show) x
  liftIO $ print x

-- | a print lifted into 'Sh' using stderr
inspect_err :: (Show s) => s -> Sh ()
inspect_err x = do
  let shown = LT.pack $ show x
  trace shown
  echo_err shown

-- | Echo text to standard (error, when using _err variants) output. The _n
-- variants do not print a final newline.
echo, echo_n, echo_err, echo_n_err :: Text -> Sh ()
echo       = traceLiftIO TIO.putStrLn
echo_n     = traceLiftIO $ (>> hFlush stdout) . TIO.putStr
echo_err   = traceLiftIO $ TIO.hPutStrLn stderr
echo_n_err = traceLiftIO $ (>> hFlush stderr) . TIO.hPutStr stderr

traceLiftIO :: (Text -> IO ()) -> Text -> Sh ()
traceLiftIO f msg = trace ("echo " `mappend` "'" `mappend` msg `mappend` "'") >> liftIO (f msg)

-- | A helper to catch any exception (same as
-- @... `catch` \(e :: SomeException) -> ...@).
catchany :: IO a -> (SomeException -> IO a) -> IO a
catchany = catch
<|MERGE_RESOLUTION|>--- conflicted
+++ resolved
@@ -39,11 +39,6 @@
 import Control.Monad.Trans ( MonadIO, liftIO )
 import Control.Monad.Reader (MonadReader, runReaderT, ask, ReaderT)
 
-<<<<<<< HEAD
-newtype ShIO a = ShIO {
-      unShIO :: ReaderT (IORef State) IO a
-  } deriving (Applicative, Monad, MonadIO, MonadReader (IORef State), Functor)
-=======
 -- | ShIO is Deprecated in favor of 'Sh', which is easier to type.
 type ShIO a = Sh a
 {- don't need to turn on deprecation. It will cause a lot of warnings while compiling existing code.
@@ -51,8 +46,7 @@
 
 newtype Sh a = Sh {
       unSh :: ReaderT (IORef State) IO a
-  } deriving (Monad, MonadIO, MonadReader (IORef State), Functor)
->>>>>>> af4c0f3a
+  } deriving (Applicative, Monad, MonadIO, MonadReader (IORef State), Functor)
 
 runSh :: Sh a -> IORef State -> IO a
 runSh = runReaderT . unSh
