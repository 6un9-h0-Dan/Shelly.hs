--- conflicted
+++ resolved
@@ -22,12 +22,8 @@
 import System.Process( ProcessHandle )
 import System.IO ( Handle, hFlush, stderr, stdout )
 
-<<<<<<< HEAD
 import Control.Monad (when, (>=>) )
-=======
 import Control.Applicative(Applicative)
-import Control.Monad ( (>=>) ) 
->>>>>>> a484601a
 import Filesystem (isDirectory, listDirectory)
 import System.PosixCompat.Files( getSymbolicLinkStatus, isSymbolicLink )
 import Filesystem.Path.CurrentOS (FilePath, encodeString, relative)
